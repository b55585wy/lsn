--- conflicted
+++ resolved
@@ -130,11 +130,7 @@
                 # print("警告: Kappa 系数计算为 NaN，设为 0")
                 kappa_score = 0.0
     except Exception as e:
-<<<<<<< HEAD
-        # print(f"计算 Kappa 系数时出错: {e}，设为 0")
-=======
         #   print(f"计算 Kappa 系数时出错: {e}，设为 0")
->>>>>>> 860975c1
         kappa_score = 0.0
     
     # 生成详细的分类报告
