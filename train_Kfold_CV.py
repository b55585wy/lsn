--- conflicted
+++ resolved
@@ -3,6 +3,8 @@
 import numpy as np
 from pathlib import Path
 import json
+import os # 确保导入 os 模块
+print(f"[DEBUG] train_Kfold_CV.py: Initial CUDA_VISIBLE_DEVICES: {os.environ.get('CUDA_VISIBLE_DEVICES')}")
 import os # 确保导入 os 模块
 print(f"[DEBUG] train_Kfold_CV.py: Initial CUDA_VISIBLE_DEVICES: {os.environ.get('CUDA_VISIBLE_DEVICES')}")
 
@@ -19,6 +21,8 @@
 import torch.nn as nn
 print(f"[DEBUG] train_Kfold_CV.py: torch.cuda.is_available(): {torch.cuda.is_available()}")
 print(f"[DEBUG] train_Kfold_CV.py: torch.cuda.device_count() right after torch import: {torch.cuda.device_count()}")
+print(f"[DEBUG] train_Kfold_CV.py: torch.cuda.is_available(): {torch.cuda.is_available()}")
+print(f"[DEBUG] train_Kfold_CV.py: torch.cuda.device_count() right after torch import: {torch.cuda.device_count()}")
 
 # fix random seeds for reproducibility
 SEED = 123
@@ -57,6 +61,14 @@
 
     # 获取损失函数和评估指标
     # criterion = getattr(module_loss, config['loss'])
+    # 获取损失函数
+    if config['loss'] == 'focal_loss' or config['loss'] == 'sequential_focal_loss':
+        # 直接获取函数引用，不进行实例化
+        criterion = getattr(module_loss, config['loss'])
+    else:
+        # 获取损失函数类并实例化
+        criterion_class = getattr(module_loss, config['loss'])
+        criterion = criterion_class()
     # 获取损失函数
     if config['loss'] == 'focal_loss' or config['loss'] == 'sequential_focal_loss':
         # 直接获取函数引用，不进行实例化
@@ -116,17 +128,33 @@
     else:
         logger.info("没有测试集数据，跳过测试集初始化")
         test_loader = None
+    if test_files and len(test_files) > 0:
+        if "type" in config["data_loader"] and config["data_loader"]["type"] == "data_generator_np_sequence":
+            # 序列测试集
+            seq_length = config["data_loader"]["args"]["seq_length"]
+            stride = config["data_loader"]["args"]["stride"]
+            test_dataset = SequentialEpochDataset(test_files, seq_length, stride)
+        else:
+            # 原始测试集
+            test_dataset = DualModalityDataset(test_files)
+            
+        test_loader = torch.utils.data.DataLoader(
+            dataset=test_dataset,
+            batch_size=batch_size,
+            shuffle=False,
+            drop_last=False,
+            num_workers=0
+        )
+    else:
+        logger.info("没有测试集数据，跳过测试集初始化")
+        test_loader = None
     
     # 计算类别权重
     weights_for_each_class = calc_class_weight(data_count)
 
     # 使用自定义权重替换计算的权重
-<<<<<<< HEAD
     # weights_for_each_class = [1.0, 1.80, 1.0, 1.8, 1.20]
     weights_for_each_class = [1.0, 1.8, 1.5, 1.8, 1.2]
-=======
-    weights_for_each_class = [1.0, 1.80, 1.0, 1.8, 1.20]
->>>>>>> e6d1383c
     logger.info(f"使用自定义类别权重: {weights_for_each_class}")
 
     # 创建训练器
@@ -150,6 +178,8 @@
                       help='path to latest checkpoint (default: None)')
     parser.add_argument('-d', '--device', default=None, type=str,
                       help='indices of GPUs to enable (e.g., "0,1,2"). If not set, uses CUDA_VISIBLE_DEVICES or all available.')
+    parser.add_argument('-d', '--device', default=None, type=str,
+                      help='indices of GPUs to enable (e.g., "0,1,2"). If not set, uses CUDA_VISIBLE_DEVICES or all available.')
     parser.add_argument('-f', '--fold_id', type=str, required=True,
                       help='fold_id')
     parser.add_argument('-da', '--np_data_dir', type=str, required=True,
@@ -162,13 +192,20 @@
     
     print(f"[DEBUG] train_Kfold_CV.py: args.device from command line: {args.device}")
     # Only set CUDA_VISIBLE_DEVICES if -d or --device is explicitly passed
+    print(f"[DEBUG] train_Kfold_CV.py: args.device from command line: {args.device}")
+    # Only set CUDA_VISIBLE_DEVICES if -d or --device is explicitly passed
     if args.device is not None:
         print(f"[DEBUG] train_Kfold_CV.py: Setting CUDA_VISIBLE_DEVICES to: {args.device} based on -d flag")
+        print(f"[DEBUG] train_Kfold_CV.py: Setting CUDA_VISIBLE_DEVICES to: {args.device} based on -d flag")
         os.environ["CUDA_VISIBLE_DEVICES"] = args.device
     
+    print(f"[DEBUG] train_Kfold_CV.py: CUDA_VISIBLE_DEVICES before ConfigParser: {os.environ.get('CUDA_VISIBLE_DEVICES')}")
+    print(f"[DEBUG] train_Kfold_CV.py: torch.cuda.device_count() before ConfigParser: {torch.cuda.device_count()}")
     print(f"[DEBUG] train_Kfold_CV.py: CUDA_VISIBLE_DEVICES before ConfigParser: {os.environ.get('CUDA_VISIBLE_DEVICES')}")
     print(f"[DEBUG] train_Kfold_CV.py: torch.cuda.device_count() before ConfigParser: {torch.cuda.device_count()}")
     config = ConfigParser.from_args(parser, fold_id)
+    print(f"[DEBUG] train_Kfold_CV.py: CUDA_VISIBLE_DEVICES after ConfigParser: {os.environ.get('CUDA_VISIBLE_DEVICES')}")
+    print(f"[DEBUG] train_Kfold_CV.py: torch.cuda.device_count() after ConfigParser: {torch.cuda.device_count()}")
     print(f"[DEBUG] train_Kfold_CV.py: CUDA_VISIBLE_DEVICES after ConfigParser: {os.environ.get('CUDA_VISIBLE_DEVICES')}")
     print(f"[DEBUG] train_Kfold_CV.py: torch.cuda.device_count() after ConfigParser: {torch.cuda.device_count()}")
     
